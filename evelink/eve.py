from evelink import api

class EVE(object):
    """Wrapper around /eve/ of the EVE API."""

    @api.auto_api
    def __init__(self, api=None):
        self.api = api

    def character_names_from_ids(self, id_list):
        """Retrieve a dict mapping character IDs to names.

        id_list:
            A list of ids to retrieve names.

        NOTE: *ALL* character IDs passed to this function
        must be valid - an invalid character ID will cause
        the entire call to fail.
        """

        api_result = self.api.get('eve/CharacterName', {
                'IDs': set(id_list),
            })

        if api_result is None:
            # The API doesn't actually tell us which character IDs are invalid
            msg = "One or more of these character IDs are invalid: %r"
            raise ValueError(msg % id_list)

        rowset = api_result.find('rowset')
        rows = rowset.findall('row')

        results = {}
        for row in rows:
            name = row.attrib['name']
            char_id = int(row.attrib['characterID'])
            results[char_id] = name

        return results

    def character_name_from_id(self, char_id):
        """Retrieve the character's name based on ID.

        Convenience wrapper around character_names_from_ids().
        """
        return self.character_names_from_ids([char_id]).get(char_id)

    def character_ids_from_names(self, name_list):
        """Retrieve a dict mapping character names to IDs.

        name_list:
            A list of names to retrieve character IDs.

        Names of unknown characters will map to None.
        """

        api_result = self.api.get('eve/CharacterID', {
                'names': set(name_list),
            })

        rowset = api_result.find('rowset')
        rows = rowset.findall('row')

        results = {}
        for row in rows:
            name = row.attrib['name']
            char_id = int(row.attrib['characterID']) or None
            results[name] = char_id

        return results

    def character_id_from_name(self, name):
        """Retrieve the named character's ID.

        Convenience wrapper around character_ids_from_names().
        """
        return self.character_ids_from_names([name]).get(name)

    def character_info_from_id(self, char_id):
        """Retrieve a dict of info about the designated character."""

        api_result = self.api.get('eve/CharacterInfo', {
                'characterID': char_id,
            })

        if api_result is None:
            raise ValueError("Unable to fetch info for character %r" % char_id)

        _str, _int, _float, _bool, _ts = api.elem_getters(api_result)

        results = {
            'id': _int('characterID'),
            'name': _str('characterName'),
            'race': _str('race'),
            'bloodline': _str('bloodline'),
            'sec_status': _float('securityStatus'),
            'skillpoints': _int('skillPoints'),
            'location': _str('lastKnownLocation'),
            'isk': _float('accountBalance'),

            'corp': {
                'id': _int('corporationID'),
                'name': _str('corporation'),
                'timestamp': _ts('corporationDate'),
            },

            'alliance': {
                'id': _int('allianceID'),
                'name': _str('alliance'),
                'timestamp': _ts('allianceDate'),
            },

            'ship': {
                'name': _str('shipName'),
                'type_id': _int('shipTypeID'),
                'type_name': _str('shipTypeName'),
            },
            
            'history': [],
        }

        # Add in corp history
        history = api_result.find('rowset')
        for row in history.findall('row'):
            corp_id = int(row.attrib['corporationID'])
            start_date = api.parse_ts(row.attrib['startDate'])
            results['history'].append({
                    'corp_id': corp_id,
                    'start_ts': start_date,
                })

        return results

    def alliances(self):
        """Return a dict of all alliances in EVE."""

        api_result = self.api.get('eve/AllianceList')

        results = {}
        rowset = api_result.find('rowset')
        for row in rowset.findall('row'):
            alliance = {
                'name': row.attrib['name'],
                'ticker': row.attrib['shortName'],
                'id': int(row.attrib['allianceID']),
                'executor_id': int(row.attrib['executorCorpID']),
                'member_count': int(row.attrib['memberCount']),
                'timestamp': api.parse_ts(row.attrib['startDate']),
                'member_corps': {},
            }

            corp_rowset = row.find('rowset')
            for corp_row in corp_rowset.findall('row'):
                corp_id = int(corp_row.attrib['corporationID'])
                corp_ts = api.parse_ts(corp_row.attrib['startDate'])
                alliance['member_corps'][corp_id] = {
                    'id': corp_id,
                    'timestamp': corp_ts,
                }

            results[alliance['id']] = alliance

        return results

    def errors(self):
        """Return a mapping of error codes to messages."""

        api_result = self.api.get('eve/ErrorList')

        rowset = api_result.find('rowset')
        results = {}
        for row in rowset.findall('row'):
            code = int(row.attrib['errorCode'])
            message = row.attrib['errorText']
            results[code] = message

        return results

    def faction_warfare_stats(self):
        """Return various statistics from Faction Warfare."""

        api_result = self.api.get('eve/FacWarStats')

        totals = api_result.find('totals')
        rowsets = dict((r.attrib['name'], r) for r in api_result.findall('rowset'))

        _str, _int, _float, _bool, _ts = api.elem_getters(totals)
        results = {
            'kills': {
                'yesterday': _int('killsYesterday'),
                'week': _int('killsLastWeek'),
                'total': _int('killsTotal'),
            },
            'points': {
                'yesterday': _int('victoryPointsYesterday'),
                'week': _int('victoryPointsLastWeek'),
                'total': _int('victoryPointsTotal'),
            },
            'factions': {},
            'wars': [],
        }

        for row in rowsets['factions'].findall('row'):
            a = row.attrib
            faction = {
                'id': int(a['factionID']),
                'name': a['factionName'],
                'pilots': int(a['pilots']),
                'systems': int(a['systemsControlled']),
                'kills': {
                    'yesterday': int(a['killsYesterday']),
                    'week': int(a['killsLastWeek']),
                    'total': int(a['killsTotal']),
                },
                'points': {
                    'yesterday': int(a['victoryPointsYesterday']),
                    'week': int(a['victoryPointsLastWeek']),
                    'total': int(a['victoryPointsTotal']),
                },
            }
            results['factions'][faction['id']] = faction

        for row in rowsets['factionWars'].findall('row'):
            a = row.attrib
            war = {
                'faction': {
                    'id': int(a['factionID']),
                    'name': a['factionName'],
                },
                'against': {
                    'id': int(a['againstID']),
                    'name': a['againstName'],
                },
            }
            results['wars'].append(war)

        return results

<<<<<<< HEAD

    def skill_tree(self):
        """Return a dict of all available skill groups."""

        api_result = self.api.get('eve/SkillTree')

        rowset = api_result.find('rowset') # skillGroups

        results = {}
        for row in rowset.findall('row'):

            # the skill group data
            g = row.attrib
            group = {
                'id': int(g['groupID']),
                'name': g['groupName'],
                'skills': {}
                }
            
            # now get the actual skill data
            skills_rs = row.find('rowset') # skills
            for skill_row in skills_rs.findall('row'):
                a = skill_row.attrib
                _str, _int, _float, _bool, _ts = api.elem_getters(skill_row)

                req_attrib = skill_row.find('requiredAttributes')

                skill = {
                    'id': int(a['typeID']),
                    'group_id': int(a['groupID']),
                    'name': a['typeName'],
                    'published': (a['published'] == '1'),
                    'description': _str('description'),
                    'rank': _int('rank'),
                    'required_skills': {},
                    'bonuses': {},
                    'attributes': {
                        'primary': api.get_named_value(req_attrib, 'primaryAttribute'),
                        'secondary': api.get_named_value(req_attrib, 'secondaryAttribute')
                        }
                    }


                # Check each rowset inside the skill, and branch based on the name attribute
                for sub_rs in skill_row.findall('rowset'):

                    if sub_rs.attrib['name'] == 'requiredSkills':
                        for sub_row in sub_rs.findall('row'):
                            b = sub_row.attrib
                            req = {
                                'level': int(b['skillLevel']),
                                'id': int(b['typeID'])
                                }
                            skill['required_skills'][req['id']] = req
                    
                    if sub_rs.attrib['name'] == 'skillBonusCollection':
                        for sub_row in sub_rs.findall('row'):
                            b = sub_row.attrib
                            bonus = {
                                'type': b['bonusType'],
                                'value': b['bonusValue']
                                }
                            skill['bonuses'][bonus['type']] = bonus

                group['skills'][skill['id']] = skill

            results[group['id']] = group
        

        return results


    def reference_types(self):
        """Return a dict containing id -> name reference type mappings."""

        api_result = self.api.get('eve/RefTypes')
        rowset = api_result.find('rowset')

        results = {}
        for row in rowset.findall('row'):
            a = row.attrib
            results[int(a['refTypeID'])] = a['refTypeName']

=======
    def faction_warfare_leaderboard(self):
        """Return top-100 lists from Faction Warfare."""

        api_result = self.api.get('eve/FacWarTopStats')

        def parse_top_100(rowset, prefix, attr, attr_name):
            top100 = []
            id_field = '%sID' % prefix
            name_field = '%sName' % prefix
            for row in rowset.findall('row'):
                a = row.attrib
                top100.append({
                    'id': int(a[id_field]),
                    'name': a[name_field],
                    attr_name: int(a[attr]),
                })
            return top100

        def parse_section(section, prefix):
            section_result = {}
            rowsets = dict((r.attrib['name'], r) for r in section.findall('rowset'))

            section_result['kills'] = {
                'yesterday': parse_top_100(rowsets['KillsYesterday'], prefix, 'kills', 'kills'),
                'week': parse_top_100(rowsets['KillsLastWeek'], prefix, 'kills', 'kills'),
                'total': parse_top_100(rowsets['KillsTotal'], prefix, 'kills', 'kills'),
            }

            section_result['points'] = {
                'yesterday': parse_top_100(rowsets['VictoryPointsYesterday'],
                    prefix, 'victoryPoints', 'points'),
                'week': parse_top_100(rowsets['VictoryPointsLastWeek'],
                    prefix, 'victoryPoints', 'points'),
                'total': parse_top_100(rowsets['VictoryPointsTotal'],
                    prefix, 'victoryPoints', 'points'),
            }

            return section_result

        results = {
            'char': parse_section(api_result.find('characters'), 'character'),
            'corp': parse_section(api_result.find('corporations'), 'corporation'),
            'faction': parse_section(api_result.find('factions'), 'faction'),
        }
        
        return results
        
    def conquerable_stations(self):
        
        api_result = self.api.get('eve/ConquerableStationlist')
        
        results = {}
        rowset = api_result.find('rowset')
        for row in rowset.findall('row'):
            station = {
                'id': int(row.attrib['stationID']),
                'name': row.attrib['stationName'],
                'type_id': int(row.attrib['stationTypeID']),
                'system_id': int(row.attrib['solarSystemID']),
                'corp': {
                    'id': int(row.attrib['corporationID']),
                    'name': row.attrib['corporationName'] }
                }
            results[station['id']] = station
            
>>>>>>> fc7db2a5
        return results<|MERGE_RESOLUTION|>--- conflicted
+++ resolved
@@ -115,7 +115,7 @@
                 'type_id': _int('shipTypeID'),
                 'type_name': _str('shipTypeName'),
             },
-            
+
             'history': [],
         }
 
@@ -236,8 +236,6 @@
 
         return results
 
-<<<<<<< HEAD
-
     def skill_tree(self):
         """Return a dict of all available skill groups."""
 
@@ -255,7 +253,7 @@
                 'name': g['groupName'],
                 'skills': {}
                 }
-            
+
             # now get the actual skill data
             skills_rs = row.find('rowset') # skills
             for skill_row in skills_rs.findall('row'):
@@ -291,7 +289,7 @@
                                 'id': int(b['typeID'])
                                 }
                             skill['required_skills'][req['id']] = req
-                    
+
                     if sub_rs.attrib['name'] == 'skillBonusCollection':
                         for sub_row in sub_rs.findall('row'):
                             b = sub_row.attrib
@@ -304,7 +302,6 @@
                 group['skills'][skill['id']] = skill
 
             results[group['id']] = group
-        
 
         return results
 
@@ -320,7 +317,8 @@
             a = row.attrib
             results[int(a['refTypeID'])] = a['refTypeName']
 
-=======
+        return results
+
     def faction_warfare_leaderboard(self):
         """Return top-100 lists from Faction Warfare."""
 
@@ -365,13 +363,13 @@
             'corp': parse_section(api_result.find('corporations'), 'corporation'),
             'faction': parse_section(api_result.find('factions'), 'faction'),
         }
-        
-        return results
-        
+
+        return results
+
     def conquerable_stations(self):
-        
+
         api_result = self.api.get('eve/ConquerableStationlist')
-        
+
         results = {}
         rowset = api_result.find('rowset')
         for row in rowset.findall('row'):
@@ -385,6 +383,5 @@
                     'name': row.attrib['corporationName'] }
                 }
             results[station['id']] = station
-            
->>>>>>> fc7db2a5
+
         return results