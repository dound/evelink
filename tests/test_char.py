import mock

from tests.compat import unittest
from tests.utils import APITestCase

import evelink.api as evelink_api
import evelink.char as evelink_char


API_RESULT_SENTINEL = evelink_api.APIResult(mock.sentinel.api_result, 12345, 67890)


class CharTestCase(APITestCase):

    def setUp(self):
        super(CharTestCase, self).setUp()
        self.char = evelink_char.Char(1, api=self.api)

    @mock.patch('evelink.char.parse_assets')
    def test_assets(self, mock_parse):
        self.api.get.return_value = API_RESULT_SENTINEL
        mock_parse.return_value = mock.sentinel.parsed_assets

        result, current, expires = self.char.assets()
        self.assertEqual(result, mock.sentinel.parsed_assets)
        self.assertEqual(mock_parse.mock_calls, [
                mock.call(mock.sentinel.api_result),
            ])
        self.assertEqual(self.api.mock_calls, [
                mock.call.get('char/AssetList', params={'characterID': 1}),
            ])
        self.assertEqual(current, 12345)
        self.assertEqual(expires, 67890)

    @mock.patch('evelink.char.parse_contract_bids')
    def test_contract_bids(self, mock_parse):
        self.api.get.return_value = API_RESULT_SENTINEL
        mock_parse.return_value = mock.sentinel.parsed_contract_bids

        result, current, expires = self.char.contract_bids()
        self.assertEqual(result, mock.sentinel.parsed_contract_bids)
        self.assertEqual(mock_parse.mock_calls, [
                mock.call(mock.sentinel.api_result),
            ])
        self.assertEqual(self.api.mock_calls, [
                mock.call.get('char/ContractBids', params={'characterID': 1}),
            ])
        self.assertEqual(current, 12345)
        self.assertEqual(expires, 67890)

    @mock.patch('evelink.char.parse_contract_items')
    def test_contract_items(self, mock_parse):
        self.api.get.return_value = API_RESULT_SENTINEL
        mock_parse.return_value = mock.sentinel.parsed_contract_items

        result, current, expires = self.char.contract_items(12345)
        self.assertEqual(result, mock.sentinel.parsed_contract_items)
        self.assertEqual(mock_parse.mock_calls, [
                mock.call(mock.sentinel.api_result),
            ])
        self.assertEqual(self.api.mock_calls, [
                mock.call.get('char/ContractItems', params={'characterID': 1, 'contractID': 12345}),
            ])
        self.assertEqual(current, 12345)
        self.assertEqual(expires, 67890)

    @mock.patch('evelink.char.parse_contracts')
    def test_contracts(self, mock_parse):
        self.api.get.return_value = API_RESULT_SENTINEL
        mock_parse.return_value = mock.sentinel.parsed_contracts

        result, current, expires = self.char.contracts()
        self.assertEqual(result, mock.sentinel.parsed_contracts)
        self.assertEqual(mock_parse.mock_calls, [
                mock.call(mock.sentinel.api_result),
            ])
        self.assertEqual(self.api.mock_calls, [
                mock.call.get('char/Contracts', params={'characterID': 1}),
            ])
        self.assertEqual(current, 12345)
        self.assertEqual(expires, 67890)

    @mock.patch('evelink.char.parse_wallet_journal')
    def test_wallet_journal(self, mock_parse):
        self.api.get.return_value = API_RESULT_SENTINEL
        mock_parse.return_value = mock.sentinel.parsed_journal

        result, current, expires = self.char.wallet_journal()
        self.assertEqual(result, mock.sentinel.parsed_journal)
        self.assertEqual(mock_parse.mock_calls, [
                mock.call(mock.sentinel.api_result),
            ])
        self.assertEqual(self.api.mock_calls, [
                mock.call.get('char/WalletJournal', params={'characterID': 1}),
            ])
        self.assertEqual(current, 12345)
        self.assertEqual(expires, 67890)

    def test_wallet_paged(self):
        self.api.get.return_value = self.make_api_result("char/wallet_journal.xml")

        self.char.wallet_journal(before_id=1234)
        self.assertEqual(self.api.mock_calls, [
                mock.call.get('char/WalletJournal', params={'characterID': 1, 'fromID': 1234}),
            ])

    def test_wallet_limit(self):
        self.api.get.return_value = self.make_api_result("char/wallet_journal.xml")

        self.char.wallet_journal(limit=100)
        self.assertEqual(self.api.mock_calls, [
                mock.call.get('char/WalletJournal', params={'characterID': 1, 'rowCount': 100}),
            ])

    def test_wallet_info(self):
        self.api.get.return_value = self.make_api_result("char/wallet_info.xml")

        result, current, expires = self.char.wallet_info()
        self.assertEqual(current, 12345)
        self.assertEqual(expires, 67890)

        self.assertEqual(result,
            {
                'balance': 209127923.31,
                'id': 1,
                'key': 1000,
            }
        )
        self.assertEqual(self.api.mock_calls, [
                mock.call.get('char/AccountBalance', params={'characterID': 1}),
            ])

    def test_wallet_balance(self):
        self.api.get.return_value = self.make_api_result("char/wallet_balance.xml")

        result, current, expires = self.char.wallet_balance()
        self.assertEqual(current, 12345)
        self.assertEqual(expires, 67890)

        self.assertEqual(result, 209127923.31)
        self.assertEqual(self.api.mock_calls, [
                mock.call.get('char/AccountBalance', params={'characterID': 1}),
            ])

    @mock.patch('evelink.char.parse_wallet_transactions')
    def test_wallet_transcations(self, mock_parse):
        self.api.get.return_value = API_RESULT_SENTINEL
        mock_parse.return_value = mock.sentinel.parsed_transactions

        result, current, expires = self.char.wallet_transactions()
        self.assertEqual(result, mock.sentinel.parsed_transactions)
        self.assertEqual(mock_parse.mock_calls, [
                mock.call(mock.sentinel.api_result),
            ])
        self.assertEqual(self.api.mock_calls, [
                mock.call.get('char/WalletTransactions', params={'characterID': 1}),
            ])
        self.assertEqual(current, 12345)
        self.assertEqual(expires, 67890)

    def test_wallet_transactions_paged(self):
        self.api.get.return_value = self.make_api_result("char/wallet_transactions.xml")

        self.char.wallet_transactions(before_id=1234)
        self.assertEqual(self.api.mock_calls, [
                mock.call.get('char/WalletTransactions', params={'characterID': 1, 'fromID': 1234}),
            ])

    def test_wallet_transactions_limit(self):
        self.api.get.return_value = self.make_api_result("char/wallet_transactions.xml")

        self.char.wallet_transactions(limit=100)
        self.assertEqual(self.api.mock_calls, [
                mock.call.get('char/WalletTransactions', params={'characterID': 1, 'rowCount': 100}),
            ])

    @mock.patch('evelink.char.parse_industry_jobs')
    def test_industry_jobs(self, mock_parse):
        self.api.get.return_value = API_RESULT_SENTINEL
        mock_parse.return_value = mock.sentinel.industry_jobs

        result, current, expires = self.char.industry_jobs()
        self.assertEqual(current, 12345)
        self.assertEqual(expires, 67890)

        self.assertEqual(result, mock.sentinel.industry_jobs)
        self.assertEqual(self.api.mock_calls, [
                mock.call.get('char/IndustryJobs', params={'characterID': 1}),
            ])
        self.assertEqual(mock_parse.mock_calls, [
                mock.call(mock.sentinel.api_result),
            ])

    @mock.patch('evelink.char.parse_industry_jobs')
    def test_industry_jobs_history(self, mock_parse):
        self.api.get.return_value = API_RESULT_SENTINEL
        mock_parse.return_value = mock.sentinel.industry_jobs

        result, current, expires = self.char.industry_jobs_history()
        self.assertEqual(current, 12345)
        self.assertEqual(expires, 67890)

        self.assertEqual(result, mock.sentinel.industry_jobs)
        self.assertEqual(self.api.mock_calls, [
                mock.call.get('char/IndustryJobsHistory', params={'characterID': 1}),
            ])
        self.assertEqual(mock_parse.mock_calls, [
                mock.call(mock.sentinel.api_result),
            ])

    @mock.patch('evelink.char.parse_kills')
    def test_kills(self, mock_parse):
        self.api.get.return_value = API_RESULT_SENTINEL
        mock_parse.return_value = mock.sentinel.kills

        result, current, expires = self.char.kills()
        self.assertEqual(current, 12345)
        self.assertEqual(expires, 67890)

        self.assertEqual(result, mock.sentinel.kills)
        self.assertEqual(self.api.mock_calls, [
                mock.call.get('char/KillLog', params={'characterID': 1}),
            ])
        self.assertEqual(mock_parse.mock_calls, [
                mock.call(mock.sentinel.api_result),
            ])

    def test_kills_paged(self):
        self.api.get.return_value = self.make_api_result("char/kills_paged.xml")

        self.char.kills(before_kill=12345)
        self.assertEqual(self.api.mock_calls, [
                mock.call.get('char/KillLog', params={'characterID': 1, 'beforeKillID': 12345}),
            ])

    def test_character_sheet(self):
        self.api.get.return_value = self.make_api_result("char/character_sheet.xml")

        result, current, expires = self.char.character_sheet()
        self.assertEqual(current, 12345)
        self.assertEqual(expires, 67890)

        self.assertEqual(result, {
            'id': 150337897,
            'name': 'corpslave',
            'create_ts': 1136073600,
            'race': 'Minmatar',
            'bloodline': 'Brutor',
            'ancestry': 'Slave Child',
            'gender': 'Female',
            'corp': {
                'id': 150337746,
                'name': 'corpexport Corp',
            },
            'alliance': {
                'id': None,
                'name': None
            },
            'clone': {
                'name': 'Clone Grade Pi',
                'skillpoints': 54600000,
            },
            'balance': 190210393.87,
            'attributes': {
                'charisma': {
                    'base': 7,
                    'total': 8,
                    'bonus': {'name': 'Limited Social Adaptation Chip', 'value': 1}},
                'intelligence': {
                    'base': 6,
                    'total': 9,
                    'bonus': {'name': 'Snake Delta', 'value': 3}},
                'memory': {
                    'base': 4,
                    'total': 7,
                    'bonus': {'name': 'Memory Augmentation - Basic', 'value': 3}},
                'perception': {
                    'base': 12,
                    'total': 15,
                    'bonus': {'name': 'Ocular Filter - Basic', 'value': 3}},
                'willpower': {
                    'base': 10,
                    'total': 13,
<<<<<<< HEAD
                    'bonus': {'name': 'Neural Boost - Basic', 'value': 3}}},
        'skills': [{'level': 3, 'published': True, 'skillpoints': 8000, 'id': 3431},
                   {'level': 3, 'published': True, 'skillpoints': 8000, 'id': 3413},
                   {'level': 1, 'published': True, 'skillpoints': 500, 'id': 21059},
                   {'level': 3, 'published': True, 'skillpoints': 8000, 'id': 3416},
                   {'level': 5, 'published': False, 'skillpoints': 512000, 'id': 3445}],
        'skillpoints': 536500,
        'roles': {'global': {1 : {'id': 1, 'name': 'roleDirector'}},
                  'at_base': {1: {'id': 1, 'name': 'roleDirector'}},
                  'at_hq': {1: {'id': 1, 'name': 'roleDirector'}},
                  'at_other': {1: {'id': 1, 'name': 'roleDirector'}}},
        'titles': {1: {'id': 1, 'name': 'Member'}},
=======
                    'bonus': {'name': 'Neural Boost - Basic', 'value': 3}}
            },
            'skills': [
                {'level': 3, 'published': True, 'skillpoints': 8000, 'id': 3431},
                {'level': 3, 'published': True, 'skillpoints': 8000, 'id': 3413},
                {'level': 1, 'published': True, 'skillpoints': 500, 'id': 21059},
                {'level': 3, 'published': True, 'skillpoints': 8000, 'id': 3416},
                {'level': 5, 'published': False, 'skillpoints': 512000, 'id': 3445}
            ],
            'skillpoints': 536500,
            'certificates': set([1, 5, 19, 239, 282, 32, 258]),
            'roles': {
                'global': {1 : {'id': 1, 'name': 'roleDirector'}},
                'at_base': {1: {'id': 1, 'name': 'roleDirector'}},
                'at_hq': {1: {'id': 1, 'name': 'roleDirector'}},
                'at_other': {1: {'id': 1, 'name': 'roleDirector'}}
            },
            'titles': {1: {'id': 1, 'name': 'Member'}},
            'jumpActivationExpire': 1414517621,
            'jumpFatigueExpire': 1414517615,
            'jumpLastUpdate': 1414507621,
            'remoteStationDate': 1414507856,
            'lastRespecDate': 1402496116,
            'lastTimedRespec': 1399734757,
            'freeRespecs': 2,
            'freeSkillPoints': 50000,
            'homeStationID': 60011566,
            'multipleCharacterTraining': [
                {'trainingEnd': 1418307316},
                {'trainingEnd': 1418329220},
            ],
>>>>>>> 7b672247
        })
        self.assertEqual(self.api.mock_calls, [
                mock.call.get('char/CharacterSheet', params={'characterID': 1}),
            ])

    @mock.patch('evelink.char.parse_contact_list')
    def test_contacts(self, mock_parse):
        self.api.get.return_value = API_RESULT_SENTINEL
        mock_parse.return_value = mock.sentinel.parsed_contacts

        result, current, expires = self.char.contacts()
        self.assertEqual(result, mock.sentinel.parsed_contacts)
        self.assertEqual(mock_parse.mock_calls, [
                mock.call(mock.sentinel.api_result),
            ])
        self.assertEqual(self.api.mock_calls, [
                mock.call.get('char/ContactList', params={'characterID': 1}),
            ])
        self.assertEqual(current, 12345)
        self.assertEqual(expires, 67890)

    @mock.patch('evelink.char.parse_market_orders')
    def test_orders(self, mock_parse):
        self.api.get.return_value = API_RESULT_SENTINEL
        mock_parse.return_value = mock.sentinel.parsed_orders

        result, current, expires = self.char.orders()
        self.assertEqual(result, mock.sentinel.parsed_orders)
        self.assertEqual(mock_parse.mock_calls, [
                mock.call(mock.sentinel.api_result),
            ])
        self.assertEqual(self.api.mock_calls, [
                mock.call.get('char/MarketOrders', params={'characterID': 1}),
            ])
        self.assertEqual(current, 12345)
        self.assertEqual(expires, 67890)

    def test_notifications(self):
        self.api.get.return_value = self.make_api_result("char/notifications.xml")

        result, current, expires = self.char.notifications()
        self.assertEqual(current, 12345)
        self.assertEqual(expires, 67890)

        self.assertEqual(result, {
            303795523: {'id': 303795523,
                        'read': True,
                        'sender_id': 671216635,
                        'timestamp': 1270836240,
                        'type_id': 16},
            304084087: {'id': 304084087,
                        'read': False,
                        'sender_id': 797400947,
                        'timestamp': 1271075520,
                        'type_id': 16}
            })

        self.assertEqual(self.api.mock_calls, [
                mock.call.get('char/Notifications', params={'characterID': 1}),
            ])

    def test_notification_texts(self):
        self.api.get.return_value = self.make_api_result("char/notification_texts.xml")

        result, current, expires = self.char.notification_texts(1234)
        self.assertEqual(current, 12345)
        self.assertEqual(expires, 67890)

        self.assertEqual(result, {
            374044083: {'shipTypeID': 606,
                        'id': 374044083,
                        'isHouseWarmingGift': 1},
            374067406: {'dueDate': 1336342200,
                        'amount': 25000000,
                        'id': 374067406},
            374106507: {'cost': None,
                        'declaredByID': 98105019,
                        'delayHours': None,
                        'hostileState': None,
                        'againstID': 673381830,
                        'id': 374106507},
            374119034: {'aggressorCorpID': 785714366,
                        'aggressorID': 1746208390,
                        'armorValue': 1.0,
                        'hullValue': 1.0,
                        'moonID': 40264916,
                        'shieldValue': 0.995,
                        'solarSystemID': 30004181,
                        'typeID': 16688,
                        'aggressorAllianceID': 673381830,
                        'id': 374119034},
            374133265: {'itemID': 1005888572647,
                        'payout': 1,
                        'amount': 5125528.4,
                        'id': 374133265}})

        self.assertEqual(self.api.mock_calls, [
                mock.call.get('char/NotificationTexts', params={'characterID': 1, 'IDs': 1234}),
            ])

    def test_standings(self):
        self.api.get.return_value = self.make_api_result("char/standings.xml")

        result, current, expires = self.char.standings()
        self.assertEqual(current, 12345)
        self.assertEqual(expires, 67890)

        self.assertEqual(result, {
                'agents': {3009841: {'id': 3009841, 'name': 'Pausent Ansin', 'standing': 0.1},
                           3009846: {'id': 3009846, 'name': 'Charie Octienne', 'standing': 0.19}},
                'corps': {1000061: {'id': 1000061, 'name': 'Freedom Extension', 'standing': 0},
                          1000064: {'id': 1000064, 'name': 'Carthum Conglomerate', 'standing': 0.34},
                          1000094: {'id': 1000094, 'name': 'TransStellar Shipping', 'standing': 0.02}},
                'factions': {500003: {'id': 500003, 'name': 'Amarr Empire', 'standing': -0.1},
                             500020: {'id': 500020, 'name': 'Serpentis', 'standing': -1}}},
                )

        self.assertEqual(self.api.mock_calls, [
                mock.call.get('char/Standings', params={'characterID': 1}),
            ])

    def test_research(self):
        self.api.get.return_value = self.make_api_result("char/research.xml")

        result, current, expires = self.char.research()
        self.assertEqual(current, 12345)
        self.assertEqual(expires, 67890)

        self.assertEqual(result, {
            3014201: {
                'id': 3014201,
                'per_day': 59.52,
                'remaining': -41461.92,
                'skill_id': 11445,
                'timestamp': 1178692470}
            })

        self.assertEqual(self.api.mock_calls, [
                mock.call.get('char/Research', params={'characterID': 1}),
            ])

    def test_current_training(self):
        self.api.get.return_value = self.make_api_result("char/current_training.xml")

        result, current, expires = self.char.current_training()
        self.assertEqual(current, 12345)
        self.assertEqual(expires, 67890)

        self.assertEqual(result, {
            'current_ts': 1291690831,
            'end_sp': 2048000,
            'end_ts': 1295324413,
            'level': 5,
            'start_sp': 362039,
            'start_ts': 1291645953,
            'active': None,
            'type_id': 23950
            })

        self.assertEqual(self.api.mock_calls, [
                mock.call.get('char/SkillInTraining', params={'characterID': 1}),
            ])

    def test_skill_queue(self):
        self.api.get.return_value = self.make_api_result("char/skill_queue.xml")

        result, current, expires = self.char.skill_queue()
        self.assertEqual(current, 12345)
        self.assertEqual(expires, 67890)

        self.assertEqual(result, [
            {
                'end_ts': 1295324413,
                'level': 5,
                'type_id': 23950,
                'start_ts': 1291645953,
                'end_sp': 2048000,
                'start_sp': 362039,
                'position': 0},
            {
                'end_sp': 256000,
                'end_ts': 1342871633,
                'level': 5,
                'position': 1,
                'start_sp': 45255,
                'start_ts': 1342621219,
                'type_id': 3437},
            ])

        self.assertEqual(self.api.mock_calls, [
                mock.call.get('char/SkillQueue', params={'characterID': 1}),
            ])

    def test_messages(self):
        self.api.get.return_value = self.make_api_result("char/messages.xml")

        result, current, expires = self.char.messages()
        self.assertEqual(current, 12345)
        self.assertEqual(expires, 67890)

        self.assertEqual(result, [
                {
                    'id': 290285276,
                    'sender_id': 999999999,
                    'timestamp': 1259629440,
                    'title': 'Corp mail',
                    'to': {
                        'org_id': 999999999,
                        'char_ids': None,
                        'list_ids': None,
                    },
                },
                {
                    'id': 290285275,
                    'sender_id': 999999999,
                    'timestamp': 1259629440,
                    'title': 'Personal mail',
                    'to': {
                        'org_id': None,
                        'char_ids': [999999999],
                        'list_ids': None,
                    },
                },
                {
                    'id': 290285274,
                    'sender_id': 999999999,
                    'timestamp': 1259629440,
                    'title': 'Message to mailing list',
                    'to': {
                        'org_id': None,
                        'char_ids': None,
                        'list_ids': [999999999],
                    },
                },
            ])
        self.assertEqual(self.api.mock_calls, [
                mock.call.get('char/MailMessages', params={'characterID': 1}),
            ])

    def test_message_bodies(self):
        self.api.get.return_value = self.make_api_result("char/message_bodies.xml")

        result, current, expires = self.char.message_bodies([297023723,297023208,297023210,297023211])
        self.assertEqual(current, 12345)
        self.assertEqual(expires, 67890)

        self.assertEqual(result, {
                297023208: '<p>Another message</p>',
                297023210: None,
                297023211: None,
                297023723: 'Hi.<br><br>This is a message.<br><br>',
            })
        self.assertEqual(self.api.mock_calls, [
                mock.call.get('char/MailBodies', params={
                    'characterID': 1,
                    'ids': [297023723,297023208,297023210,297023211],
                }),
            ])

    def test_mailing_lists(self):
        self.api.get.return_value = self.make_api_result("char/mailing_lists.xml")

        result, current, expires = self.char.mailing_lists()
        self.assertEqual(current, 12345)
        self.assertEqual(expires, 67890)

        self.assertEqual(result, {
                128250439: "EVETycoonMail",
                128783669: "EveMarketScanner",
                141157801: "Exploration Wormholes",
            })
        self.assertEqual(self.api.mock_calls, [
                mock.call.get('char/MailingLists', params={'characterID': 1}),
            ])

    def test_calendar_events(self):
        self.api.get.return_value = self.make_api_result("char/calendar_events.xml")

        result, current, expires = self.char.calendar_events()
        self.assertEqual(current, 12345)
        self.assertEqual(expires, 67890)

        self.assertEqual(result, {
                93264: {
                    'description': 'Join us for <a href="http://fanfest.eveonline.com/">     '
                                   'EVE Online\'s Fanfest 2011</a>!',
                    'duration': 0,
                    'id': 93264,
                    'important': False,
                    'owner': {
                        'id': 1,
                        'name': None,
                    },
                    'response': 'Undecided',
                    'start_ts': 1301130000,
                    'title': 'EVE Online Fanfest 2011',
                },
            })
        self.assertEqual(self.api.mock_calls, [
                mock.call.get('char/UpcomingCalendarEvents', params={
                    'characterID': 1,
                }),
            ])

    def test_calendar_attendees(self):
        self.api.get.return_value = self.make_api_result("char/calendar_attendees.xml")

        result, current, expires = self.char.calendar_attendees([123, 234, 345])
        self.assertEqual(current, 12345)
        self.assertEqual(expires, 67890)

        self.assertEqual(result, {
                123: {
                    123456789: {
                        'id': 123456789,
                        'name': 'Jane Doe',
                        'response': 'Accepted',
                    },
                    987654321: {
                        'id': 987654321,
                        'name': 'John Doe',
                        'response': 'Tentative',
                    },
                },
                234: {
                    192837645: {
                        'id': 192837645,
                        'name': 'Another Doe',
                        'response': 'Declined',
                    },
                    918273465: {
                        'id': 918273465,
                        'name': 'Doe the Third',
                        'response': 'Undecided',
                    },
                },
                345: {},
            })
        self.assertEqual(self.api.mock_calls, [
                mock.call.get('char/CalendarEventAttendees', params={
                    'characterID': 1,
                    'eventIDs': [123, 234, 345],
                }),
            ])

    @mock.patch('evelink.char.Char.calendar_attendees')
    def test_event_attendees(self, mock_calendar):
        mock_calendar.return_value = evelink_api.APIResult(
            {42: mock.sentinel.attendees}, 12345, 67890)
        result, current, expires = self.char.event_attendees(42)
        self.assertEqual(result, mock.sentinel.attendees)
        self.assertEqual(current, 12345)
        self.assertEqual(expires, 67890)

    def test_faction_warfare_stats(self):
        self.api.get.return_value = self.make_api_result("char/faction_warfare_stats.xml")

        result, current, expires = self.char.faction_warfare_stats()
        self.assertEqual(current, 12345)
        self.assertEqual(expires, 67890)

        self.assertEqual(result, {
                'enlist_ts': 1213135800,
                'faction': {'id': 500001, 'name': 'Caldari State'},
                'kills': {'total': 0, 'week': 0, 'yesterday': 0},
                'points': {'total': 0, 'week': 1044, 'yesterday': 0},
                'rank': {'current': 4, 'highest': 4},
            })
        self.assertEqual(self.api.mock_calls, [
                mock.call.get('char/FacWarStats', params={'characterID': 1}),
            ])

    def test_medals(self):
        self.api.get.return_value = self.make_api_result("char/medals.xml")

        result, current, expires = self.char.medals()
        self.assertEqual(current, 12345)
        self.assertEqual(expires, 67890)

        self.assertEqual(result, {
                'current': {},
                'other': {
                    4106: {
                        'corp_id': 1711141370,
                        'description': 'For taking initiative and...',
                        'id': 4106,
                        'issuer_id': 132533870,
                        'public': False,
                        'reason': 'For continued support, loyalty...',
                        'title': 'Medal of Service'}}
            })

        self.assertEqual(self.api.mock_calls, [
                mock.call.get('char/Medals', params={
                    'characterID': 1
                }),
            ])

    def test_contact_notifications(self):
        self.api.get.return_value = self.make_api_result("char/contact_notifications.xml")

        result, current, expires = self.char.contact_notifications()
        self.assertEqual(current, 12345)
        self.assertEqual(expires, 67890)

        self.assertEqual(result, {
                308734131: {
                    'data': {
                        'level': 10,
                        'message': 'Hi, I want to social network with you!',
                    },
                    'id': 308734131,
                    'sender': {
                        'id': 797400947,
                        'name': 'CCP Garthagk',
                    },
                    'timestamp': 1275174240,
                },
            })
        self.assertEqual(self.api.mock_calls, [
                mock.call.get('char/ContactNotifications', params={'characterID': 1}),
            ])

    def test_locations(self):
        self.api.get.return_value = self.make_api_result("char/locations.xml")

        result, current, expires = self.char.locations((1009661446486, 1007448817800))
        self.assertEqual(self.api.mock_calls, [
                mock.call.get('char/Locations', params={'characterID': 1, 'IDs': (1009661446486, 1007448817800),}),
            ])
        self.assertEqual(result,
            {1009661446486:
                {
                    'id': 1009661446486,
                    'x': None,
                    'z': None,
                    'name': "Superawesome test Impairor",
                    'y': None,
                },
            1007448817800:
                {
                    'id': 1007448817800,
                    'x': -170714848271.291,
                    'z': 208419106396.3,
                    'name': "A Whale",
                    'y': -1728060949.58229,
                }
            }
        )
        self.assertEqual(current, 12345)
        self.assertEqual(expires, 67890)

    def test_blueprints(self):
        self.api.get.return_value = self.make_api_result("char/blueprints.xml")

        result, current, expires = self.char.blueprints()

        self.assertEqual(self.api.mock_calls, [mock.call.get('char/Blueprints', params={'characterID': 1}),])

        self.assertEqual(result, {
                1000000029372: {
                    'location_id': 60014929,
                    'type_id': 11568,
                    'type_name': 'Avatar Blueprint',
                    'location_flag': 4,
                    'quantity': 497,
                    'time_efficiency': 0,
                    'material_efficiency': 0,
                    'runs': -1,
                },
                1000000029377: {
                    'location_id': 60014929,
                    'type_id': 33876,
                    'type_name': 'Prophecy Blood Raiders Edition Blueprint',
                    'location_flag': 4,
                    'quantity': -2,
                    'time_efficiency': 0,
                    'material_efficiency': 0,
                    'runs': 20000,
                },
            })

        self.assertEqual(current, 12345)
        self.assertEqual(expires, 67890)

if __name__ == "__main__":
    unittest.main()<|MERGE_RESOLUTION|>--- conflicted
+++ resolved
@@ -281,20 +281,6 @@
                 'willpower': {
                     'base': 10,
                     'total': 13,
-<<<<<<< HEAD
-                    'bonus': {'name': 'Neural Boost - Basic', 'value': 3}}},
-        'skills': [{'level': 3, 'published': True, 'skillpoints': 8000, 'id': 3431},
-                   {'level': 3, 'published': True, 'skillpoints': 8000, 'id': 3413},
-                   {'level': 1, 'published': True, 'skillpoints': 500, 'id': 21059},
-                   {'level': 3, 'published': True, 'skillpoints': 8000, 'id': 3416},
-                   {'level': 5, 'published': False, 'skillpoints': 512000, 'id': 3445}],
-        'skillpoints': 536500,
-        'roles': {'global': {1 : {'id': 1, 'name': 'roleDirector'}},
-                  'at_base': {1: {'id': 1, 'name': 'roleDirector'}},
-                  'at_hq': {1: {'id': 1, 'name': 'roleDirector'}},
-                  'at_other': {1: {'id': 1, 'name': 'roleDirector'}}},
-        'titles': {1: {'id': 1, 'name': 'Member'}},
-=======
                     'bonus': {'name': 'Neural Boost - Basic', 'value': 3}}
             },
             'skills': [
@@ -305,7 +291,6 @@
                 {'level': 5, 'published': False, 'skillpoints': 512000, 'id': 3445}
             ],
             'skillpoints': 536500,
-            'certificates': set([1, 5, 19, 239, 282, 32, 258]),
             'roles': {
                 'global': {1 : {'id': 1, 'name': 'roleDirector'}},
                 'at_base': {1: {'id': 1, 'name': 'roleDirector'}},
@@ -326,7 +311,6 @@
                 {'trainingEnd': 1418307316},
                 {'trainingEnd': 1418329220},
             ],
->>>>>>> 7b672247
         })
         self.assertEqual(self.api.mock_calls, [
                 mock.call.get('char/CharacterSheet', params={'characterID': 1}),
