--- conflicted
+++ resolved
@@ -119,10 +119,7 @@
         self.assertEqual(current, 1255885531)
         self.assertEqual(expiry, 1258563931)
 
-<<<<<<< HEAD
-    @mock.patch('evelink.thirdparty.six.moves.urllib.request.urlopen')
-=======
-    @mock.patch('urllib2.urlopen')
+    @mock.patch('evelink.thirdparty.six.moves.urllib.request.urlopen')
     def test_useragent(self, mock_urlopen):
         mock_urlopen.return_value.read.return_value = self.test_xml
         self.cache.get.return_value = None
@@ -132,8 +129,7 @@
 
         self.assertEquals(mock_urlopen.call_args[0][0].headers['User-agent'], test_useragent)
 
-    @mock.patch('urllib2.urlopen')
->>>>>>> 07888c23
+    @mock.patch('evelink.thirdparty.six.moves.urllib.request.urlopen')
     def test_cached_get(self, mock_urlopen):
         """Make sure that we don't try to call the API if the result is cached."""
         # mock up a urlopen compatible error response, and pretend to have a
@@ -259,7 +255,7 @@
         self.assertTrue(mock_urlopen.called)
         self.assertTrue(len(mock_urlopen.call_args[0]) > 0)
         self.assertEqual(
-            'gzip', 
+            'gzip',
             mock_urlopen.call_args[0][0].get_header('Accept-encoding')
         )
 
@@ -293,7 +289,7 @@
         args = {'foo': 'bar'}
         mapping = {'foo': 'baz'}
         self.assertEqual(
-            {'baz': 'bar'}, 
+            {'baz': 'bar'},
             evelink_api.translate_args(args, mapping)
         )
 
@@ -371,7 +367,7 @@
         )
 
     def test_deco_add_request_specs(self):
-        
+
         @evelink_api.auto_call('foo/bar')
         def func(self, char_id, limit=None, before_kill=None, api_result=None):
             pass
@@ -394,7 +390,7 @@
         client = mock.Mock(name='foo')
 
         @evelink_api.auto_call(
-            'foo/bar', 
+            'foo/bar',
             map_params={'char_id': 'id', 'limit': 'limit', 'before_kill': 'prev'}
         )
         def func(self, char_id, limit=None, before_kill=None, api_result=None):
@@ -454,7 +450,7 @@
         )
         def func(self, limit=None, api_result=None):
             repeat(
-                self, 
+                self,
                 limit=limit, api_result=api_result
             )
 
